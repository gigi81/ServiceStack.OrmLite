--- conflicted
+++ resolved
@@ -1,504 +1,385 @@
-//
-// ServiceStack.OrmLite: Light-weight POCO ORM for .NET and Mono
-//
-// Authors:
-//   Demis Bellot (demis.bellot@gmail.com)
-//
-// Copyright 2010 Liquidbit Ltd.
-//
-// Licensed under the same terms of ServiceStack: new BSD license.
-//
-
-using System;
-using System.Collections;
-using System.Collections.Generic;
-using System.Data;
-using System.Diagnostics;
-using System.Linq;
-using System.Text;
-using ServiceStack.Common.Extensions;
-using ServiceStack.Common.Utils;
-using ServiceStack.Logging;
-
-namespace ServiceStack.OrmLite
-{
-    public static class OrmLiteWriteExtensions
-    {
-        private static readonly ILog Log = LogManager.GetLogger(typeof(OrmLiteWriteExtensions));
-
-        [Conditional("DEBUG")]
-        private static void LogDebug(string fmt, params object[] args)
-        {
-            if (args.Length > 0)
-                Log.DebugFormat(fmt, args);
-            else
-                Log.Debug(fmt);
-        }
-<<<<<<< HEAD
-  
-=======
-
-        public static string ToCreateTableStatement(this Type tableType)
-        {
-            var sbColumns = new StringBuilder();
-            var sbConstraints = new StringBuilder();
-
-            var modelDef = tableType.GetModelDefinition();
-            foreach (var fieldDef in modelDef.FieldDefinitions)
-            {
-                if (sbColumns.Length != 0) sbColumns.Append(", \n  ");
-
-                var columnDefinition = OrmLiteConfig.DialectProvider.GetColumnDefinition(
-                    fieldDef.FieldName,
-                    fieldDef.FieldType,
-                    fieldDef.IsPrimaryKey,
-                    fieldDef.AutoIncrement,
-                    fieldDef.IsNullable,
-                    fieldDef.FieldLength,
-                    fieldDef.DefaultValue);
-
-                sbColumns.Append(columnDefinition);
-
-                if (fieldDef.ReferencesType == null) continue;
-
-                var refModelDef = fieldDef.ReferencesType.GetModelDefinition();
-                sbConstraints.AppendFormat(
-                    ", \n\n  CONSTRAINT {0} FOREIGN KEY ({1}) REFERENCES {2} ({3})",
-                    OrmLiteConfig.DialectProvider.GetNameDelimited(string.Format("FK_{0}_{1}", modelDef.ModelName,
-                                                                                       refModelDef.ModelName)),
-                    OrmLiteConfig.DialectProvider.GetNameDelimited(fieldDef.FieldName),
-                    OrmLiteConfig.DialectProvider.GetTableNameDelimited(refModelDef),
-                    OrmLiteConfig.DialectProvider.GetNameDelimited(refModelDef.PrimaryKey.FieldName));
-            }
-            var sql = new StringBuilder(string.Format(
-                "CREATE TABLE {0} \n(\n  {1}{2} \n); \n", OrmLiteConfig.DialectProvider.GetTableNameDelimited(modelDef), sbColumns, sbConstraints));
-
-            return sql.ToString();
-        }
-
-        public static List<string> ToCreateIndexStatements(this Type tableType)
-        {
-            var sqlIndexes = new List<string>();
-
-            var modelDef = tableType.GetModelDefinition();
-            foreach (var fieldDef in modelDef.FieldDefinitions)
-            {
-                if (!fieldDef.IsIndexed) continue;
-
-                var indexName = GetIndexName(fieldDef.IsUnique, modelDef.ModelName.SafeVarName(), fieldDef.FieldName);
-
-                sqlIndexes.Add(
-                    ToCreateIndexStatement(fieldDef.IsUnique, indexName, modelDef, fieldDef.FieldName));
-            }
-
-            foreach (var compositeIndex in modelDef.CompositeIndexes)
-            {
-                var indexName = GetIndexName(compositeIndex.Unique, modelDef.ModelName.SafeVarName(),
-                    string.Join("_", compositeIndex.FieldNames.ToArray()));
-
-                var indexNames = string.Join(" ASC, ",
-                                             compositeIndex.FieldNames.ConvertAll(
-                                                 n => OrmLiteConfig.DialectProvider.GetNameDelimited(n)).ToArray());
-
-                sqlIndexes.Add(
-                    ToCreateIndexStatement(compositeIndex.Unique, indexName, modelDef, indexNames, true));
-            }
-
-            return sqlIndexes;
-        }
-
-        private static string GetIndexName(bool isUnique, string modelName, string fieldName)
-        {
-            return string.Format("{0}idx_{1}_{2}", isUnique ? "u" : "", modelName, fieldName).ToLower();
-        }
-
-        private static string ToCreateIndexStatement(bool isUnique, string indexName, ModelDefinition modelDef, string fieldName, bool isCombined = false)
-        {
-            return string.Format("CREATE {0} INDEX {1} ON {2} ({3} ASC); \n",
-                                 isUnique ? "UNIQUE" : "", indexName,
-                                 OrmLiteConfig.DialectProvider.GetTableNameDelimited(modelDef),
-                                 (isCombined) ? fieldName : OrmLiteConfig.DialectProvider.GetNameDelimited(fieldName));
-        }
->>>>>>> 30aa3e18
-
-        public static void CreateTables(this IDbCommand dbCmd, bool overwrite, params Type[] tableTypes)
-        {
-            foreach (var tableType in tableTypes)
-            {
-                CreateTable(dbCmd, overwrite, tableType);
-            }
-        }
-
-        public static void CreateTable<T>(this IDbCommand dbCmd)
-            where T : new()
-        {
-            var tableType = typeof(T);
-            CreateTable(dbCmd, false, tableType);
-        }
-
-        public static void CreateTable<T>(this IDbCommand dbCmd, bool overwrite)
-            where T : new()
-        {
-            var tableType = typeof(T);
-            CreateTable(dbCmd, overwrite, tableType);
-        }
-
-        public static void CreateTable(this IDbCommand dbCmd, bool overwrite, Type modelType)
-        {
-            var modelDef = modelType.GetModelDefinition();
-            if (overwrite)
-            {
-                DropTable(dbCmd, modelDef);
-            }
-
-            try
-            {
-                ExecuteSql(dbCmd, OrmLiteConfig.DialectProvider.ToCreateTableStatement(modelType));
-
-                var sqlIndexes = OrmLiteConfig.DialectProvider.ToCreateIndexStatements(modelType);
-                foreach (var sqlIndex in sqlIndexes)
-                {
-                    try
-                    {
-                        dbCmd.ExecuteSql(sqlIndex);
-                    }
-                    catch (Exception exIndex)
-                    {
-                        if (IgnoreAlreadyExistsError(exIndex))
-                        {
-                            Log.DebugFormat("Ignoring existing index '{0}': {1}", sqlIndex, exIndex.Message);
-                            continue;
-                        }
-                        throw;
-                    }
-                }
-				
-				var sequences = OrmLiteConfig.DialectProvider.ToCreateSequenceStatements(modelType);
-				foreach( var seq in sequences) {
-					
-					try{
-						dbCmd.ExecuteSql(seq);
-					}
-					catch (Exception ex){
-						if (IgnoreAlreadyExistsGeneratorError(ex))
-                        {
-                            Log.DebugFormat("Ignoring existing generator '{0}': {1}", seq, ex.Message);
-                            continue;
-                        }
-                        throw;
-					}
-				}
-            }
-            catch (Exception ex)
-            {
-                if (IgnoreAlreadyExistsError(ex))
-                {
-                    Log.DebugFormat("Ignoring existing table '{0}': {1}", modelDef.ModelName, ex.Message);
-                    return;
-                }
-                throw;
-            }
-        }
-        
-        public static void DropTable<T>(this IDbCommand dbCmd)
-            where T : new()
-        {
-            DropTable(dbCmd, ModelDefinition<T>.Definition);
-        }
-
-        private static void DropTable(IDbCommand dbCmd, ModelDefinition modelDef)
-        {
-            try
-            {
-                dbCmd.ExecuteSql(string.Format("DROP TABLE {0};", OrmLiteConfig.DialectProvider.GetTableNameDelimited(modelDef)));
-            }
-            catch (Exception )
-            {
-                //Log.DebugFormat("Cannot drop non-existing table '{0}': {1}", modelDef.ModelName, ex.Message);
-            }
-        }
-
-        internal static int ExecuteSql(this IDbCommand dbCmd, string sql)
-        {
-            LogDebug(sql);
-
-            dbCmd.CommandText = sql;
-            return dbCmd.ExecuteNonQuery();
-        }
-
-        private static bool IgnoreAlreadyExistsError(Exception ex)
-        {
-            //ignore Sqlite table already exists error
-            const string sqliteAlreadyExistsError = "already exists";
-            const string sqlServerAlreadyExistsError = "There is already an object named";
-			 return ex.Message.Contains(sqliteAlreadyExistsError)
-                   || ex.Message.Contains(sqlServerAlreadyExistsError)	;
-        }
-		
-		//DEFINE GENERATOR failed
-		//
-		
-		private static bool IgnoreAlreadyExistsGeneratorError(Exception ex)
-        {
-            const string fbError = "attempt to store duplicate value";
-            return ex.Message.Contains(fbError);
-                   
-        }
-		
-		
-        public static T PopulateWithSqlReader<T>(this T objWithProperties, IDataReader dataReader)
-        {
-            var fieldDefs = ModelDefinition<T>.Definition.FieldDefinitions.ToArray();
-
-            return PopulateWithSqlReader(objWithProperties, dataReader, fieldDefs);
-        }
-
-        public static T PopulateWithSqlReader<T>(this T objWithProperties, IDataReader dataReader, FieldDefinition[] fieldDefs)
-        {
-			try
-			{
-				foreach (var fieldDef in fieldDefs)
-				{
-					var index = dataReader.GetOrdinal(fieldDef.FieldName);
-					var value = dataReader.GetValue(index);
-					fieldDef.SetValue(objWithProperties, value);
-				}
-			}
-			catch (Exception ex)
-			{
-				Log.Error(ex);
-			} 
-			return objWithProperties;
-        }
-		
-        
-		
-        
-
-		public static void Update<T>(this IDbCommand dbCmd, params T[] objs)
-			where T : new()
-		{
-			foreach (var obj in objs)
-			{
-				dbCmd.ExecuteSql( OrmLiteConfig.DialectProvider.ToUpdateRowStatement( obj)); 
-			}
-		}
-
-		public static void UpdateAll<T>(this IDbCommand dbCmd, IEnumerable<T> objs)
-			where T : new()
-		{
-			foreach (var obj in objs)
-			{
-				dbCmd.ExecuteSql(OrmLiteConfig.DialectProvider.ToUpdateRowStatement(obj));
-			}
-		}
-
-        
-		public static void Delete<T>(this IDbCommand dbCmd, params T[] objs)
-			where T : new()
-		{
-			foreach (var obj in objs)
-			{
-				dbCmd.ExecuteSql(OrmLiteConfig.DialectProvider.ToDeleteRowStatement(obj));
-			}
-		}
-
-		public static void DeleteAll<T>(this IDbCommand dbCmd, IEnumerable<T> objs)
-			where T : new()
-		{
-			foreach (var obj in objs)
-			{
-				dbCmd.ExecuteSql(OrmLiteConfig.DialectProvider.ToDeleteRowStatement(obj));
-			}
-		}
-
-        public static void DeleteById<T>(this IDbCommand dbCmd, object id)
-            where T : new()
-        {
-            var modelDef = ModelDefinition<T>.Definition;
-
-            var sql = string.Format("DELETE FROM {0} WHERE {1} = {2}",
-<<<<<<< HEAD
-                OrmLiteConfig.DialectProvider.GetTableNameDelimited(modelDef),
-				OrmLiteConfig.DialectProvider.GetFieldNameDelimited( modelDef.PrimaryKey.FieldName),
-                OrmLiteConfig.DialectProvider.GetQuotedValue(id, id.GetType()));
-=======
-                                    OrmLiteConfig.DialectProvider.GetTableNameDelimited(modelDef),
-                                    OrmLiteConfig.DialectProvider.GetNameDelimited(modelDef.PrimaryKey.FieldName),
-                                    OrmLiteConfig.DialectProvider.GetQuotedValue(id, id.GetType()));
->>>>>>> 30aa3e18
-
-            dbCmd.ExecuteSql(sql);
-        }
-
-        public static void DeleteByIds<T>(this IDbCommand dbCmd, IEnumerable idValues)
-            where T : new()
-        {
-            var sqlIn = idValues.GetIdsInSql();
-            if (sqlIn == null) return;
-
-            var modelDef = ModelDefinition<T>.Definition;
-
-            var sql = string.Format("DELETE FROM {0} WHERE {1} IN ({2})",
-<<<<<<< HEAD
-                OrmLiteConfig.DialectProvider.GetTableNameDelimited(modelDef), 
-				OrmLiteConfig.DialectProvider.GetFieldNameDelimited(modelDef.PrimaryKey.FieldName),
-				sqlIn);
-=======
-                                    OrmLiteConfig.DialectProvider.GetTableNameDelimited(modelDef),
-                                    OrmLiteConfig.DialectProvider.GetNameDelimited(modelDef.PrimaryKey.FieldName),
-                                    sqlIn);
->>>>>>> 30aa3e18
-
-            dbCmd.ExecuteSql(sql);
-        }
-
-        public static void DeleteAll<T>(this IDbCommand dbCmd)
-        {
-            DeleteAll(dbCmd, typeof(T));
-        }
-
-        public static void DeleteAll(this IDbCommand dbCmd, Type tableType)
-        {
-			dbCmd.ExecuteSql(ToDeleteStatement(tableType, null));
-		}
-
-        public static void Delete<T>(this IDbCommand dbCmd, string sqlFilter, params object[] filterParams)
-            where T : new()
-        {
-            Delete(dbCmd, typeof(T), sqlFilter, filterParams);
-        }
-
-        public static void Delete(this IDbCommand dbCmd, Type tableType, string sqlFilter, params object[] filterParams)
-        {
-            dbCmd.ExecuteSql(ToDeleteStatement(tableType, sqlFilter, filterParams));
-        }
-
-        public static string ToDeleteStatement(this Type tableType, string sqlFilter, params object[] filterParams)
-        {
-            var sql = new StringBuilder();
-            const string deleteStatement = "DELETE ";
-
-            var isFullDeleteStatement =
-                !string.IsNullOrEmpty(sqlFilter)
-                && sqlFilter.Length > deleteStatement.Length
-                && sqlFilter.Substring(0, deleteStatement.Length).ToUpper().Equals(deleteStatement);
-
-            if (isFullDeleteStatement) return sqlFilter.SqlFormat(filterParams);
-
-            var modelDef = tableType.GetModelDefinition();
-            sql.AppendFormat("DELETE FROM {0}", OrmLiteConfig.DialectProvider.GetTableNameDelimited(modelDef));
-            if (!string.IsNullOrEmpty(sqlFilter))
-            {
-                sqlFilter = sqlFilter.SqlFormat(filterParams);
-                sql.Append(" WHERE ");
-                sql.Append(sqlFilter);
-            }
-
-            return sql.ToString();
-        }
-
-        public static void Save<T>(this IDbCommand dbCmd, T obj)
-            where T : new()
-        {
-            var id = obj.GetId();
-            var existingRow = dbCmd.GetByIdOrDefault<T>(id);
-            if (Equals(existingRow, default(T)))
-            {
-                dbCmd.Insert(obj);
-            }
-            else
-            {
-                dbCmd.Update(obj);
-            }
-        }
-
-		public static void Insert<T>(this IDbCommand dbCmd, params T[] objs)
-			where T : new()
-		{
-			foreach (var obj in objs)
-			{
-				dbCmd.ExecuteSql(OrmLiteConfig.DialectProvider.ToInsertRowStatement(obj, dbCmd));
-			}
-		}
-
-		public static void InsertAll<T>(this IDbCommand dbCmd, IEnumerable<T> objs)
-			where T : new()
-		{
-			foreach (var obj in objs)
-			{
-				dbCmd.ExecuteSql(OrmLiteConfig.DialectProvider.ToInsertRowStatement(obj, dbCmd));
-			}
-		}
-
-        public static void Save<T>(this IDbCommand dbCmd, params T[] objs)
-            where T : new()
-        {
-            SaveAll(dbCmd, objs);
-        }
-
-        public static void SaveAll<T>(this IDbCommand dbCmd, IEnumerable<T> objs)
-            where T : new()
-        {
-            var saveRows = objs.ToList();
-
-            var firstRow = saveRows.FirstOrDefault();
-            if (Equals(firstRow, default(T))) return;
-
-            var defaultIdValue = ReflectionUtils.GetDefaultValue(firstRow.GetId().GetType());
-
-            var idMap = defaultIdValue != null
-                ? saveRows.Where(x => !defaultIdValue.Equals(x.GetId())).ToDictionary(x => x.GetId())
-                : saveRows.Where(x => x.GetId() != null).ToDictionary(x => x.GetId());
-
-            var existingRowsMap = dbCmd.GetByIds<T>(idMap.Keys).ToDictionary(x => x.GetId());
-
-            using (var dbTrans = dbCmd.Connection.BeginTransaction())
-            {
-                dbCmd.Transaction = dbTrans;
-
-                foreach (var saveRow in saveRows)
-                {
-                    var id = IdUtils.GetId(saveRow);
-                    if (id != defaultIdValue && existingRowsMap.ContainsKey(id))
-                    {
-                        dbCmd.Update(saveRow);
-                    }
-                    else
-                    {
-                        dbCmd.Insert(saveRow);
-                    }
-                }
-
-                dbTrans.Commit();
-            }
-        }
-
-        public static IDbTransaction BeginTransaction(this IDbCommand dbCmd)
-        {
-            var dbTrans = dbCmd.Connection.BeginTransaction();
-            dbCmd.ClearFilters();
-            dbCmd.Transaction = dbTrans;
-            return dbTrans;
-        }
-
-        public static IDbTransaction BeginTransaction(this IDbCommand dbCmd, IsolationLevel isolationLevel)
-        {
-            var dbTrans = dbCmd.Connection.BeginTransaction(isolationLevel);
-            dbCmd.ClearFilters();
-            dbCmd.Transaction = dbTrans;
-            return dbTrans;
-        }
-		
-		
-		// Procedures
-		
-		public static void ExecuteProcedure<T>(this IDbCommand dbCommand, T obj){	
-			
-			string sql= OrmLiteConfig.DialectProvider.ToExecuteProcedureStatement(obj);
-			dbCommand.CommandType= CommandType.StoredProcedure;
-			dbCommand.ExecuteSql(sql);
-		}
-		
-    }
-}
+//
+// ServiceStack.OrmLite: Light-weight POCO ORM for .NET and Mono
+//
+// Authors:
+//   Demis Bellot (demis.bellot@gmail.com)
+//
+// Copyright 2010 Liquidbit Ltd.
+//
+// Licensed under the same terms of ServiceStack: new BSD license.
+//
+
+using System;
+using System.Collections;
+using System.Collections.Generic;
+using System.Data;
+using System.Diagnostics;
+using System.Linq;
+using System.Text;
+using ServiceStack.Common.Extensions;
+using ServiceStack.Common.Utils;
+using ServiceStack.Logging;
+
+namespace ServiceStack.OrmLite
+{
+    public static class OrmLiteWriteExtensions
+    {
+        private static readonly ILog Log = LogManager.GetLogger(typeof(OrmLiteWriteExtensions));
+
+        [Conditional("DEBUG")]
+        private static void LogDebug(string fmt, params object[] args)
+        {
+            if (args.Length > 0)
+                Log.DebugFormat(fmt, args);
+            else
+                Log.Debug(fmt);
+        }
+
+        public static void CreateTables(this IDbCommand dbCmd, bool overwrite, params Type[] tableTypes)
+        {
+            foreach (var tableType in tableTypes)
+            {
+                CreateTable(dbCmd, overwrite, tableType);
+            }
+        }
+
+        public static void CreateTable<T>(this IDbCommand dbCmd)
+            where T : new()
+        {
+            var tableType = typeof(T);
+            CreateTable(dbCmd, false, tableType);
+        }
+
+        public static void CreateTable<T>(this IDbCommand dbCmd, bool overwrite)
+            where T : new()
+        {
+            var tableType = typeof(T);
+            CreateTable(dbCmd, overwrite, tableType);
+        }
+
+        public static void CreateTable(this IDbCommand dbCmd, bool overwrite, Type modelType)
+        {
+            var modelDef = modelType.GetModelDefinition();
+            if (overwrite)
+            {
+                DropTable(dbCmd, modelDef);
+            }
+
+            try
+            {
+                ExecuteSql(dbCmd, OrmLiteConfig.DialectProvider.ToCreateTableStatement(modelType));
+
+                var sqlIndexes = OrmLiteConfig.DialectProvider.ToCreateIndexStatements(modelType);
+                foreach (var sqlIndex in sqlIndexes)
+                {
+                    try
+                    {
+                        dbCmd.ExecuteSql(sqlIndex);
+                    }
+                    catch (Exception exIndex)
+                    {
+                        if (IgnoreAlreadyExistsError(exIndex))
+                        {
+                            Log.DebugFormat("Ignoring existing index '{0}': {1}", sqlIndex, exIndex.Message);
+                            continue;
+                        }
+                        throw;
+                    }
+                }
+				
+				var sequences = OrmLiteConfig.DialectProvider.ToCreateSequenceStatements(modelType);
+				foreach( var seq in sequences) {
+					
+					try{
+						dbCmd.ExecuteSql(seq);
+					}
+					catch (Exception ex){
+						if (IgnoreAlreadyExistsGeneratorError(ex))
+                        {
+                            Log.DebugFormat("Ignoring existing generator '{0}': {1}", seq, ex.Message);
+                            continue;
+                        }
+                        throw;
+					}
+				}
+            }
+            catch (Exception ex)
+            {
+                if (IgnoreAlreadyExistsError(ex))
+                {
+                    Log.DebugFormat("Ignoring existing table '{0}': {1}", modelDef.ModelName, ex.Message);
+                    return;
+                }
+                throw;
+            }
+        }
+        
+        public static void DropTable<T>(this IDbCommand dbCmd)
+            where T : new()
+        {
+            DropTable(dbCmd, ModelDefinition<T>.Definition);
+        }
+
+        private static void DropTable(IDbCommand dbCmd, ModelDefinition modelDef)
+        {
+            try
+            {
+                dbCmd.ExecuteSql(string.Format("DROP TABLE {0};", OrmLiteConfig.DialectProvider.GetTableNameDelimited(modelDef)));
+            }
+            catch (Exception )
+
+            {
+                //Log.DebugFormat("Cannot drop non-existing table '{0}': {1}", modelDef.ModelName, ex.Message);
+            }
+        }
+
+        internal static int ExecuteSql(this IDbCommand dbCmd, string sql)
+        {
+            LogDebug(sql);
+
+            dbCmd.CommandText = sql;
+            return dbCmd.ExecuteNonQuery();
+        }
+
+        private static bool IgnoreAlreadyExistsError(Exception ex)
+        {
+            //ignore Sqlite table already exists error
+            const string sqliteAlreadyExistsError = "already exists";
+            const string sqlServerAlreadyExistsError = "There is already an object named";
+			 return ex.Message.Contains(sqliteAlreadyExistsError)
+                   || ex.Message.Contains(sqlServerAlreadyExistsError)	;
+        }
+		
+		//DEFINE GENERATOR failed
+		//
+		
+		private static bool IgnoreAlreadyExistsGeneratorError(Exception ex)
+        {
+            const string fbError = "attempt to store duplicate value";
+            return ex.Message.Contains(fbError);
+                   
+        }
+		
+		
+        public static T PopulateWithSqlReader<T>(this T objWithProperties, IDataReader dataReader)
+        {
+            var fieldDefs = ModelDefinition<T>.Definition.FieldDefinitions.ToArray();
+
+            return PopulateWithSqlReader(objWithProperties, dataReader, fieldDefs);
+        }
+
+        public static T PopulateWithSqlReader<T>(this T objWithProperties, IDataReader dataReader, FieldDefinition[] fieldDefs)
+        {
+			try
+			{
+				foreach (var fieldDef in fieldDefs)
+				{
+					var index = dataReader.GetOrdinal(fieldDef.FieldName);
+					var value = dataReader.GetValue(index);
+					fieldDef.SetValue(objWithProperties, value);
+				}
+			}
+			catch (Exception ex)
+			{
+				Log.Error(ex);
+			} 
+			return objWithProperties;
+        }
+		
+        
+		
+        
+
+		public static void Update<T>(this IDbCommand dbCmd, params T[] objs)
+			where T : new()
+		{
+			foreach (var obj in objs)
+			{
+				dbCmd.ExecuteSql( OrmLiteConfig.DialectProvider.ToUpdateRowStatement( obj)); 
+			}
+		}
+
+		public static void UpdateAll<T>(this IDbCommand dbCmd, IEnumerable<T> objs)
+			where T : new()
+		{
+			foreach (var obj in objs)
+			{
+				dbCmd.ExecuteSql(OrmLiteConfig.DialectProvider.ToUpdateRowStatement(obj));
+			}
+		}
+
+        
+		public static void Delete<T>(this IDbCommand dbCmd, params T[] objs)
+			where T : new()
+		{
+			foreach (var obj in objs)
+			{
+				dbCmd.ExecuteSql(OrmLiteConfig.DialectProvider.ToDeleteRowStatement(obj));
+			}
+		}
+
+		public static void DeleteAll<T>(this IDbCommand dbCmd, IEnumerable<T> objs)
+			where T : new()
+		{
+			foreach (var obj in objs)
+			{
+				dbCmd.ExecuteSql(OrmLiteConfig.DialectProvider.ToDeleteRowStatement(obj));
+			}
+		}
+
+        public static void DeleteById<T>(this IDbCommand dbCmd, object id)
+            where T : new()
+        {
+            var modelDef = ModelDefinition<T>.Definition;
+
+            var sql = string.Format("DELETE FROM {0} WHERE {1} = {2}",
+                                    OrmLiteConfig.DialectProvider.GetTableNameDelimited(modelDef),
+                                    OrmLiteConfig.DialectProvider.GetNameDelimited(modelDef.PrimaryKey.FieldName),
+                                    OrmLiteConfig.DialectProvider.GetQuotedValue(id, id.GetType()));
+
+
+            dbCmd.ExecuteSql(sql);
+        }
+
+        public static void DeleteByIds<T>(this IDbCommand dbCmd, IEnumerable idValues)
+            where T : new()
+        {
+            var sqlIn = idValues.GetIdsInSql();
+            if (sqlIn == null) return;
+
+            var modelDef = ModelDefinition<T>.Definition;
+
+            var sql = string.Format("DELETE FROM {0} WHERE {1} IN ({2})",
+                                    OrmLiteConfig.DialectProvider.GetTableNameDelimited(modelDef),
+                                    OrmLiteConfig.DialectProvider.GetNameDelimited(modelDef.PrimaryKey.FieldName),
+                                    sqlIn);
+
+            dbCmd.ExecuteSql(sql);
+        }
+
+        public static void DeleteAll<T>(this IDbCommand dbCmd)
+        {
+            DeleteAll(dbCmd, typeof(T));
+        }
+
+        public static void DeleteAll(this IDbCommand dbCmd, Type tableType)
+        {
+			dbCmd.ExecuteSql(OrmLiteConfig.DialectProvider.ToDeleteStatement(tableType, null));
+		}
+
+        public static void Delete<T>(this IDbCommand dbCmd, string sqlFilter, params object[] filterParams)
+            where T : new()
+        {
+            Delete(dbCmd, typeof(T), sqlFilter, filterParams);
+        }
+
+        public static void Delete(this IDbCommand dbCmd, Type tableType, string sqlFilter, params object[] filterParams)
+        {
+            dbCmd.ExecuteSql(OrmLiteConfig.DialectProvider.ToDeleteStatement(tableType, sqlFilter, filterParams));
+        }
+
+        
+        public static void Save<T>(this IDbCommand dbCmd, T obj)
+            where T : new()
+        {
+            var id = obj.GetId();
+            var existingRow = dbCmd.GetByIdOrDefault<T>(id);
+            if (Equals(existingRow, default(T)))
+            {
+                dbCmd.Insert(obj);
+            }
+            else
+            {
+                dbCmd.Update(obj);
+            }
+        }
+
+		public static void Insert<T>(this IDbCommand dbCmd, params T[] objs)
+			where T : new()
+		{
+			foreach (var obj in objs)
+			{
+				dbCmd.ExecuteSql(OrmLiteConfig.DialectProvider.ToInsertRowStatement(obj, dbCmd));
+			}
+		}
+
+		public static void InsertAll<T>(this IDbCommand dbCmd, IEnumerable<T> objs)
+			where T : new()
+		{
+			foreach (var obj in objs)
+			{
+				dbCmd.ExecuteSql(OrmLiteConfig.DialectProvider.ToInsertRowStatement(obj, dbCmd));
+			}
+		}
+
+        public static void Save<T>(this IDbCommand dbCmd, params T[] objs)
+            where T : new()
+        {
+            SaveAll(dbCmd, objs);
+        }
+
+        public static void SaveAll<T>(this IDbCommand dbCmd, IEnumerable<T> objs)
+            where T : new()
+        {
+            var saveRows = objs.ToList();
+
+            var firstRow = saveRows.FirstOrDefault();
+            if (Equals(firstRow, default(T))) return;
+
+            var defaultIdValue = ReflectionUtils.GetDefaultValue(firstRow.GetId().GetType());
+
+            var idMap = defaultIdValue != null
+                ? saveRows.Where(x => !defaultIdValue.Equals(x.GetId())).ToDictionary(x => x.GetId())
+                : saveRows.Where(x => x.GetId() != null).ToDictionary(x => x.GetId());
+
+            var existingRowsMap = dbCmd.GetByIds<T>(idMap.Keys).ToDictionary(x => x.GetId());
+
+            using (var dbTrans = dbCmd.Connection.BeginTransaction())
+            {
+                dbCmd.Transaction = dbTrans;
+
+                foreach (var saveRow in saveRows)
+                {
+                    var id = IdUtils.GetId(saveRow);
+                    if (id != defaultIdValue && existingRowsMap.ContainsKey(id))
+                    {
+                        dbCmd.Update(saveRow);
+                    }
+                    else
+                    {
+                        dbCmd.Insert(saveRow);
+                    }
+                }
+
+                dbTrans.Commit();
+            }
+        }
+
+        public static IDbTransaction BeginTransaction(this IDbCommand dbCmd)
+        {
+            var dbTrans = dbCmd.Connection.BeginTransaction();
+            dbCmd.ClearFilters();
+            dbCmd.Transaction = dbTrans;
+            return dbTrans;
+        }
+
+        public static IDbTransaction BeginTransaction(this IDbCommand dbCmd, IsolationLevel isolationLevel)
+        {
+            var dbTrans = dbCmd.Connection.BeginTransaction(isolationLevel);
+            dbCmd.ClearFilters();
+            dbCmd.Transaction = dbTrans;
+            return dbTrans;
+        }
+		
+		
+		// Procedures
+		
+		public static void ExecuteProcedure<T>(this IDbCommand dbCommand, T obj){	
+			
+			string sql= OrmLiteConfig.DialectProvider.ToExecuteProcedureStatement(obj);
+			dbCommand.CommandType= CommandType.StoredProcedure;
+			dbCommand.ExecuteSql(sql);
+		}
+		
+    }
+}